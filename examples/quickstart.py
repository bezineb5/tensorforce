# Copyright 2017 reinforce.io. All Rights Reserved.
#
# Licensed under the Apache License, Version 2.0 (the "License");
# you may not use this file except in compliance with the License.
# You may obtain a copy of the License at
#
#     http://www.apache.org/licenses/LICENSE-2.0
#
# Unless required by applicable law or agreed to in writing, software
# distributed under the License is distributed on an "AS IS" BASIS,
# WITHOUT WARRANTIES OR CONDITIONS OF ANY KIND, either express or implied.
# See the License for the specific language governing permissions and
# limitations under the License.
# ==============================================================================

"""
Quick start example.
"""

from tensorforce import Configuration
from tensorforce.agents import TRPOAgent
from tensorforce.environments.openai_gym import OpenAIGym
from tensorforce.execution import Runner
from tensorforce.core.networks import layered_network_builder

import numpy as np

# Create an OpenAIgym environment
env = OpenAIGym('CartPole-v0')

# Create a Trust Region Policy Optimization agent
agent = TRPOAgent(config=Configuration(
    loglevel="info",
<<<<<<< HEAD
    batch_size=200,
=======
    batch_size=100,
    baseline="mlp",
    baseline_args=None,
    baseline_kwargs=dict(
        size=32,
        repeat_update=100
    ),
>>>>>>> 3714a027
    override_line_search=False,
    generalized_advantage_estimation=True,
    normalize_advantage=False,
    gae_lambda=0.97,
    cg_iterations=20,
<<<<<<< HEAD
    cg_damping=0.001,
    line_search_steps=20,
    max_kl_divergence=0.005,
    discount=0.97,
    continuous=False,
    preprocessing=None,
    exploration=dict(
        type='epsilon_decay',
        kwargs=dict(
            epsilon=1.0,
            epsilon_final=0.01,
            epsilon_timesteps=100
        )
    ),
    states=env.states,
    actions=env.actions,
    network=layered_network_builder([dict(type='dense', size=10)])
=======
    cg_damping=0.01,
    line_search_steps=20,
    max_kl_divergence=0.005,
    gamma=0.97,
    continuous=False,
    preprocessing=None,
    states=env.states,
    actions=env.actions,
    network=layered_network_builder([dict(type='dense', size=32, activation='tanh'),
                                     dict(type='dense', size=32, activation='tanh')])
>>>>>>> 3714a027
))

# Create the runner
runner = Runner(agent=agent, environment=env)


# Callback function printing episode statistics
def episode_finished(r):
    print("Finished episode {ep} after {ts} timesteps (reward: {reward})".format(ep=r.episode, ts=r.timestep,
                                                                                 reward=r.episode_rewards[-1]))
    return True


# Start learning
runner.run(episodes=3000, max_timesteps=200, episode_finished=episode_finished)

# Print statistics
print("Learning finished. Total episodes: {ep}. Average reward of last 100 episodes: {ar}.".format(ep=runner.episode,
                                                                                                   ar=np.mean(
                                                                                                       runner.episode_rewards[
                                                                                                       -100:])))<|MERGE_RESOLUTION|>--- conflicted
+++ resolved
@@ -31,9 +31,6 @@
 # Create a Trust Region Policy Optimization agent
 agent = TRPOAgent(config=Configuration(
     loglevel="info",
-<<<<<<< HEAD
-    batch_size=200,
-=======
     batch_size=100,
     baseline="mlp",
     baseline_args=None,
@@ -41,31 +38,11 @@
         size=32,
         repeat_update=100
     ),
->>>>>>> 3714a027
     override_line_search=False,
     generalized_advantage_estimation=True,
     normalize_advantage=False,
     gae_lambda=0.97,
     cg_iterations=20,
-<<<<<<< HEAD
-    cg_damping=0.001,
-    line_search_steps=20,
-    max_kl_divergence=0.005,
-    discount=0.97,
-    continuous=False,
-    preprocessing=None,
-    exploration=dict(
-        type='epsilon_decay',
-        kwargs=dict(
-            epsilon=1.0,
-            epsilon_final=0.01,
-            epsilon_timesteps=100
-        )
-    ),
-    states=env.states,
-    actions=env.actions,
-    network=layered_network_builder([dict(type='dense', size=10)])
-=======
     cg_damping=0.01,
     line_search_steps=20,
     max_kl_divergence=0.005,
@@ -76,7 +53,6 @@
     actions=env.actions,
     network=layered_network_builder([dict(type='dense', size=32, activation='tanh'),
                                      dict(type='dense', size=32, activation='tanh')])
->>>>>>> 3714a027
 ))
 
 # Create the runner
