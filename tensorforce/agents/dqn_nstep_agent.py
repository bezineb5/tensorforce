--- conflicted
+++ resolved
@@ -100,50 +100,15 @@
     * `summary_frequency`: Positive integer (default: 1)
     """
 
-<<<<<<< HEAD
-    default_config = dict(
-        # Agent
-        preprocessing=None,
-        exploration=None,
-        reward_preprocessing=None,
-        batched_observe=1000,
-        # BatchAgent
-        keep_last_timestep=True,  # not documented!
-        # Model
-        optimizer=dict(
-            type='adam',
-            learning_rate=1e-3
-        ),
-        discount=0.99,
-        normalize_rewards=False,
-        variable_noise=None,  # not documented!!!
-        # DistributionModel
-        distributions_spec=None,  # not documented!!!
-        entropy_regularization=None,
-        # QModel
-        target_sync_frequency=10000,  # not documented!!!
-        target_update_weight=1.0,  # not documented!!!
-        double_q_model=False,  # not documented!!!
-        huber_loss=1.0,  # not documented!!!
-        # General
-        log_level='info',
-=======
     def __init__(
         self,
         states_spec,
         actions_spec,
         network_spec,
->>>>>>> 4574b79b
         device=None,
         scope='dqn-nstep',
         saver_spec=None,
         summary_spec=None,
-<<<<<<< HEAD
-        distributed_spec=None
-    )
-
-    def __init__(self, states_spec, actions_spec, network_spec, config):
-=======
         distributed_spec=None,
         optimizer=None,
         discount=0.99,
@@ -202,7 +167,7 @@
         )
         else:
             self.optimizer = optimizer
->>>>>>> 4574b79b
+
         self.network_spec = network_spec
         self.device = device
         self.scope = scope
