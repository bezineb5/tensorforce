# Copyright 2018 Tensorforce Team. All Rights Reserved.
#
# Licensed under the Apache License, Version 2.0 (the "License");
# you may not use this file except in compliance with the License.
# You may obtain a copy of the License at
#
#     http://www.apache.org/licenses/LICENSE-2.0
#
# Unless required by applicable law or agreed to in writing, software
# distributed under the License is distributed on an "AS IS" BASIS,
# WITHOUT WARRANTIES OR CONDITIONS OF ANY KIND, either express or implied.
# See the License for the specific language governing permissions and
# limitations under the License.
# ==============================================================================

import tensorflow as tf

from tensorforce import TensorforceError, util
from tensorforce.core import layer_modules, TensorDict, TensorSpec, TensorsSpec, tf_function, \
    tf_util
from tensorforce.core.distributions import Distribution


class Bernoulli(Distribution):
    """
    Bernoulli distribution, for binary boolean actions (specification key: `bernoulli`).

    Args:
        summary_labels ('all' | iter[string]): Labels of summaries to record
            (<span style="color:#00C000"><b>default</b></span>: inherit value of parent module).
        name (string): <span style="color:#0000C0"><b>internal use</b></span>.
        action_spec (specification): <span style="color:#0000C0"><b>internal use</b></span>.
        input_spec (specification): <span style="color:#0000C0"><b>internal use</b></span>.
    """

    def __init__(self, *, summary_labels=None, name=None, action_spec=None, input_spec=None):
        assert action_spec.type == 'bool'

        parameters_spec = TensorsSpec(
            true_logit=TensorSpec(type='float', shape=action_spec.shape),
            false_logit=TensorSpec(type='float', shape=action_spec.shape),
            probability=TensorSpec(type='float', shape=action_spec.shape),
            states_value=TensorSpec(type='float', shape=action_spec.shape)
        )
        conditions_spec = TensorsSpec()

        super().__init__(
            summary_labels=summary_labels, name=name, action_spec=action_spec,
            input_spec=input_spec, parameters_spec=parameters_spec, conditions_spec=conditions_spec
        )

        if len(self.input_spec.shape) == 1:
            # Single embedding
            action_size = util.product(xs=self.action_spec.shape, empty=0)
            self.logit = self.add_module(
                name='logit', module='linear', modules=layer_modules, size=action_size,
                input_spec=self.input_spec
            )

        else:
            # Embedding per action
            if len(self.input_spec.shape) < 1 or len(self.input_spec.shape) > 3:
                raise TensorforceError.value(
                    name=name, argument='input_spec.shape', value=self.input_spec.shape,
                    hint='invalid rank'
                )
            if self.input_spec.shape[:-1] == self.action_spec.shape[:-1]:
                size = self.action_spec.shape[-1]
            elif self.input_spec.shape[:-1] == self.action_spec.shape:
                size = 0
            else:
                raise TensorforceError.value(
                    name=name, argument='input_spec.shape', value=self.input_spec.shape,
                    hint='not flattened and incompatible with action shape'
                )
            self.logit = self.add_module(
                name='logit', module='linear', modules=layer_modules, size=size,
                input_spec=self.input_spec
            )

    @tf_function(num_args=2)
    def parametrize(self, *, x, conditions):
        one = tf_util.constant(value=1.0, dtype='float')
        epsilon = tf_util.constant(value=util.epsilon, dtype='float')
        shape = (-1,) + self.action_spec.shape

        # Logit
        logit = self.logit.apply(x=x)
        if len(self.input_spec.shape) == 1:
            logit = tf.reshape(tensor=logit, shape=shape)

        # States value
        states_value = logit

        # Sigmoid for corresponding probability
        probability = tf.sigmoid(x=logit)

        # Clip probability for numerical stability
        probability = tf.clip_by_value(
            t=probability, clip_value_min=epsilon, clip_value_max=(one - epsilon)
        )

        # "Normalized" logits
        true_logit = tf.math.log(x=probability)
        false_logit = tf.math.log(x=(one - probability))

        return TensorDict(
            true_logit=true_logit, false_logit=false_logit, probability=probability,
            states_value=states_value
        )

    @tf_function(num_args=2)
    def sample(self, *, parameters, temperature):
        true_logit, false_logit, probability = parameters.get(
            'true_logit', 'false_logit', 'probability'
        )

        summary_probability = probability
        for _ in range(len(self.action_spec.shape)):
            summary_probability = tf.math.reduce_mean(input_tensor=summary_probability, axis=1)

        true_logit, false_logit, probability = self.add_summary(
            label=('distributions', 'bernoulli'), name='probability', tensor=summary_probability,
            pass_tensors=(true_logit, false_logit, probability)
        )

        half = tf_util.constant(value=0.5, dtype='float')
        epsilon = tf_util.constant(value=util.epsilon, dtype='float')

        # Deterministic: true if >= 0.5
        definite = tf.greater_equal(x=probability, y=half)

        # Non-deterministic: sample true if >= uniform distribution
        e_true_logit = tf.math.exp(x=(true_logit / temperature))
        e_false_logit = tf.math.exp(x=(false_logit / temperature))
        probability = e_true_logit / (e_true_logit + e_false_logit)
        uniform = tf.random.uniform(
            shape=tf.shape(input=probability), dtype=tf_util.get_dtype(type='float')
        )
        sampled = tf.greater_equal(x=probability, y=uniform)

        return tf.where(condition=(temperature < epsilon), x=definite, y=sampled)

    @tf_function(num_args=2)
    def log_probability(self, *, parameters, action):
        true_logit, false_logit = parameters.get('true_logit', 'false_logit')

        return tf.where(condition=action, x=true_logit, y=false_logit)

    @tf_function(num_args=1)
    def entropy(self, *, parameters):
        true_logit, false_logit, probability = parameters.get(
            'true_logit', 'false_logit', 'probability'
        )

        one = tf_util.constant(value=1.0, dtype='float')

        return -probability * true_logit - (one - probability) * false_logit

    @tf_function(num_args=2)
    def kl_divergence(self, *, parameters1, parameters2):
        true_logit1, false_logit1, probability1 = parameters1.get(
            'true_logit', 'false_logit', 'probability'
        )
        true_logit2, false_logit2 = parameters2.get('true_logit', 'false_logit')

        true_log_prob_ratio = true_logit1 - true_logit2
        false_log_prob_ratio = false_logit1 - false_logit2

        one = tf_util.constant(value=1.0, dtype='float')

        return probability1 * true_log_prob_ratio + (one - probability1) * false_log_prob_ratio

<<<<<<< HEAD
    @tf_function(num_args=2)
    def action_value(self, *, parameters, action):
        true_logit, false_logit, states_value = parameters.get(
            'true_logit', 'false_logit', 'states_value'
        )
=======
    def tf_action_value(self, parameters, action):
        true_logit, false_logit, _, states_value = parameters

        # if action is None:
        # states_value = tf.expand_dims(input=states_value, axis=-1)
        # logits = tf.stack(values=(false_logit, true_logit), axis=-1)
>>>>>>> c8ede743

        logits = tf.where(condition=action, x=true_logit, y=false_logit)

        return states_value + logits

    @tf_function(num_args=1)
    def states_value(self, *, parameters):
        states_value = parameters['states_value']

        return states_value<|MERGE_RESOLUTION|>--- conflicted
+++ resolved
@@ -171,27 +171,29 @@
 
         return probability1 * true_log_prob_ratio + (one - probability1) * false_log_prob_ratio
 
-<<<<<<< HEAD
+    @tf_function(num_args=1)
+    def states_value(self, *, parameters):
+        states_value = parameters['states_value']
+
+        return states_value
+
     @tf_function(num_args=2)
     def action_value(self, *, parameters, action):
         true_logit, false_logit, states_value = parameters.get(
             'true_logit', 'false_logit', 'states_value'
         )
-=======
-    def tf_action_value(self, parameters, action):
-        true_logit, false_logit, _, states_value = parameters
-
-        # if action is None:
-        # states_value = tf.expand_dims(input=states_value, axis=-1)
-        # logits = tf.stack(values=(false_logit, true_logit), axis=-1)
->>>>>>> c8ede743
 
         logits = tf.where(condition=action, x=true_logit, y=false_logit)
 
         return states_value + logits
 
     @tf_function(num_args=1)
-    def states_value(self, *, parameters):
-        states_value = parameters['states_value']
+    def all_action_values(self, *, parameters):
+        true_logit, false_logit, states_value = parameters.get(
+            'true_logit', 'false_logit', 'states_value'
+        )
 
-        return states_value+        logits = tf.stack(values=(false_logit, true_logit), axis=-1)
+        states_value = tf.expand_dims(input=states_value, axis=-1)
+
+        return states_value + logits