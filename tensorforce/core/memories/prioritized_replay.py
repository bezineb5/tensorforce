--- conflicted
+++ resolved
@@ -72,19 +72,10 @@
         Returns: A dict containing states, actions, rewards, terminals, internal states (and next states)
 
         """
-<<<<<<< HEAD
-        if batch_size>len(self.observations):
-            raise TensorForceError("Batch size is larger than observations in memory: increase config.first_update.")
-        states = {name: np.zeros((batch_size,) + tuple(state.shape), dtype=util.np_dtype(state.type)) for name, state in self.states_config.items()}
-        actions = {name: np.zeros((batch_size,) + tuple(action.shape), dtype=util.np_dtype('float' if action.continuous else 'int')) for name, action in self.actions_config.items()}
-        rewards = np.zeros((batch_size,), dtype=util.np_dtype('float'))
-        terminals = np.zeros((batch_size,), dtype=util.np_dtype('bool'))
-=======
         if batch_size > len(self.observations):
             raise TensorForceError("Batch size is larger than number of observations in memory.")
 
         states = {name: np.zeros((batch_size,) + tuple(state['shape']), dtype=util.np_dtype(state['type'])) for name, state in self.states_spec.items()}
->>>>>>> 957466ee
         internals = [np.zeros((batch_size,) + shape, dtype) for shape, dtype in self.internals_config]
         actions = {name: np.zeros((batch_size,) + tuple(action['shape']), dtype=util.np_dtype(action['type'])) for name, action in self.actions_spec.items()}
         terminal = np.zeros((batch_size,), dtype=util.np_dtype('bool'))
