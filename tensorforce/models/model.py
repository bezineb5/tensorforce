# Copyright 2017 reinforce.io. All Rights Reserved.
#
# Licensed under the Apache License, Version 2.0 (the "License");
# you may not use this file except in compliance with the License.
# You may obtain a copy of the License at
#
#     http://www.apache.org/licenses/LICENSE-2.0
#
# Unless required by applicable law or agreed to in writing, software
# distributed under the License is distributed on an "AS IS" BASIS,
# WITHOUT WARRANTIES OR CONDITIONS OF ANY KIND, either express or implied.
# See the License for the specific language governing permissions and
# limitations under the License.
# ==============================================================================


"""
The `Model` class coordinates the creation and execution of all TensorFlow operations within a model.
It implements the `reset`, `act` and `update` functions, which give the interface the `Agent` class
communicates with, and which should not need to be overwritten. Instead, the following TensorFlow
functions need to be implemented:

* `tf_actions_and_internals(states, internals, deterministic)` returning the batch of
   actions and successor internal states.
* `tf_loss_per_instance(states, internals, actions, terminal, reward)` returning the loss
   per instance for a batch.

Further, the following TensorFlow functions should be extended accordingly:

* `initialize(custom_getter)` defining TensorFlow placeholders/functions and adding internal states.
* `get_variables()` returning the list of TensorFlow variables (to be optimized) of this model.
* `tf_regularization_losses(states, internals)` returning a dict of regularization losses.
* `get_optimizer_kwargs(states, internals, actions, terminal, reward)` returning a dict of potential
   arguments (argument-free functions) to the optimizer.

Finally, the following TensorFlow functions can be useful in some cases:

* `get_states(states)` for state preprocessing, returning the processed batch of states.
* `get_actions(actions)` for action preprocessing, returning the processed batch of actions.
* `get_reward(states, internals, terminal, reward)` for reward preprocessing (like reward normalization), returning the processed batch of rewards.
* `create_output_operations(states, internals, actions, terminal, reward, deterministic)` for further output operations, similar to the two above for `Model.act` and `Model.update`.
* `tf_optimization(states, internals, actions, terminal, reward)` for further optimization operations (like the baseline update in a `PGModel` or the target network update in a `QModel`), returning a single grouped optimization operation.
"""


from __future__ import absolute_import
from __future__ import print_function
from __future__ import division

import tensorflow as tf

from tensorforce import TensorForceError, util
from tensorforce.core.optimizers import Optimizer, GlobalOptimizer


class Model(object):
    """
    Base class for all (TensorFlow-based) models.
    """

    def __init__(self, states_spec, actions_spec, config, **kwargs):

        # States and actions specifications
        self.states_spec = states_spec
        self.actions_spec = actions_spec

        # Discount factor
        self.discount = config.discount

        # Reward normalization
        assert isinstance(config.normalize_rewards, bool)
        self.normalize_rewards = config.normalize_rewards

        # TensorFlow summaries
        self.summary_labels = set(config.summary_labels or ())
        # self.summary_frequency = config.summary_frequency
        # self.last_summary = -self.summary_frequency

        if not config.local_model or not config.replica_model:
            # If not local_model mode or not internal global model
            self.graph = tf.Graph()
            self.default_graph = self.graph.as_default()
            self.default_graph.__enter__()

        if config.cluster_spec is None:
            if config.parameter_server or config.replica_model or config.local_model:
                raise TensorForceError("Invalid config value for distributed mode.")
            self.device = config.device
            self.global_model = None

        elif config.parameter_server:
            if config.replica_model or config.local_model:
                raise TensorForceError("Invalid config value for distributed mode.")
            self.device = config.device
            self.global_model = None

        elif config.replica_model:
            self.device = tf.train.replica_device_setter(worker_device=config.device, cluster=config.cluster_spec)
            self.global_model = None

        elif config.local_model:
            if config.replica_model:
                raise TensorForceError("Invalid config value for distributed mode.")
            self.device = config.device

            global_config = config.copy()
            # global_config.set(key='scope', value=('global-' + config.scope))
            global_config.set(key='replica_model', value=True)

            # with tf.variable_scope(name_or_scope='global'):
            self.global_model = self.__class__(
                states_spec=states_spec,
                actions_spec=actions_spec,
                config=global_config,
                **kwargs
            )

        else:
            raise TensorForceError("Invalid config value for distributed mode.")

        with tf.device(device_name_or_function=self.device):

            # if config.distributed:
            #     pass
                # general self.time ???
                # self.global_timestep = tf.get_variable(name='timestep', dtype=tf.int32, initializer=0, trainable=False)
                # Problem how to record episode for MemoryAgent?
                # self.episode = tf.get_variable(name='episode', dtype=tf.int32, initializer=0, trainable=False)

            self.variables = dict()
            self.all_variables = dict()
            self.summaries = list()

            with tf.name_scope(name=config.scope):
                def custom_getter(getter, name, registered=False, **kwargs):
                    variable = getter(name=name, **kwargs)  # Top-level, hence no 'registered'
                    if not registered and not name.startswith('optimization'):
                        self.all_variables[name] = variable
                        if kwargs.get('trainable', True):
                            self.variables[name] = variable
                        if 'variables' in self.summary_labels:
                            summary = tf.summary.histogram(name=name, values=variable)
                            self.summaries.append(summary)
                    return variable

                # Create placeholders, tf functions, internals, etc
                self.initialize(custom_getter=custom_getter)

                # Input tensors
                states = self.get_states(states=self.state_inputs)
                internals = [tf.identity(input=internal) for internal in self.internal_inputs]
                actions = self.get_actions(actions=self.action_inputs)
                terminal = tf.identity(input=self.terminal_input)
                reward = self.get_reward(states=states, internals=internals, terminal=terminal, reward=self.reward_input)

                # Stop gradients for input preprocessing
                states = {name: tf.stop_gradient(input=state) for name, state in states.items()}
                actions = {name: tf.stop_gradient(input=action) for name, action in actions.items()}
                reward = tf.stop_gradient(input=reward)

                # Optimizer
                if config.optimizer is None:
                    self.optimizer = None
                elif config.local_model and not config.replica_model:
                    # If local_model mode and not internal global model
                    self.optimizer = GlobalOptimizer(optimizer=config.optimizer)
                else:
                    self.optimizer = Optimizer.from_spec(spec=config.optimizer)

                # Create output fetch operations
                self.create_output_operations(
                    states=states,
                    internals=internals,
                    actions=actions,
                    terminal=terminal,
                    reward=reward,
                    deterministic=self.deterministic
                )
                # TODO: if global_config.replica_model == True, then no optimization stuff


                # if config.distributed:
                #     self.loss = tf.add_n(inputs=tf.losses.get_losses(scope=scope.name))
                #     local_grads_and_vars = self.optimizer.compute_gradients(loss=self.loss, var_list=self.variables)
                #     local_gradients = [grad for grad, var in local_grads_and_vars]
                #     global_gradients = list(zip(local_gradients, self.replica_model.variables))
                #     self.update_local = tf.group(*(v1.assign(v2) for v1, v2 in zip(self.variables, self.replica_model.variables)))
                #     self.optimize = tf.group(
                #         self.optimizer.apply_gradients(grads_and_vars=global_gradients),
                #         self.update_local,
                #         self.global_timestep.assign_add(tf.shape(self.reward)[0]))
                #     self.increment_global_episode = self.global_episode.assign_add(tf.count_nonzero(input_tensor=self.terminal, dtype=tf.int32))

            # if config.distributed:
            #     scope_context.__exit__(None, None, None)

        # self.saver = tf.train.Saver()

        # if config.summary_logdir is None or config.distributed:
        #     self.summary_writer = None
        # else:
        #     self.summary_writer = tf.summary.FileWriter(logdir=config.summary_logdir, graph=self.session.graph)

        if config.local_model and config.replica_model:
            # If local_model mode and internal global model
            return

        # Local and global initialize operations
        if config.local_model:
            init_op = tf.variables_initializer(
                var_list=(self.global_model.get_variables(include_non_trainable=True))
            )
            local_init_op = tf.variables_initializer(
                var_list=(self.get_variables(include_non_trainable=True))
            )

        else:
            init_op = tf.variables_initializer(
                var_list=(self.get_variables(include_non_trainable=True))
            )
            local_init_op = None

        # Summary operation
        if len(self.get_summaries()) > 0:
            summary_op = tf.summary.merge(inputs=self.get_summaries())
        else:
            summary_op = None

        self.supervisor = tf.train.Supervisor(
            is_chief=(config.task_index == 0),
            init_op=init_op,
            local_init_op=local_init_op,
            logdir=config.model_directory,
            summary_op=summary_op,
            global_step=self.timestep,
            save_summaries_secs=config.summary_frequency,
            save_model_secs=config.save_frequency
            # checkpoint_basename='model.ckpt'
            # session_manager=None
        )

        # tf.ConfigProto(device_filters=['/job:ps', '/job:worker/task:{}/cpu:0'.format(self.task_index)])
        if config.parameter_server:
            self.server = tf.train.Server(
                server_or_cluster_def=config.cluster_spec,
                job_name='ps',
                task_index=config.task_index,
                # config=tf.ConfigProto(device_filters=["/job:ps"])
                # config=tf.ConfigProto(
                #     inter_op_parallelism_threads=2,
                #     log_device_placement=True
                # )
            )

            # Param server does nothing actively
            self.server.join()

        elif config.cluster_spec is not None:
            self.server = tf.train.Server(
                server_or_cluster_def=config.cluster_spec,
                job_name='worker',
                task_index=config.task_index,
                # config=tf.ConfigProto(device_filters=["/job:ps"])
                # config=tf.ConfigProto(
                #     inter_op_parallelism_threads=2,
                #     log_device_placement=True
                # )
            )

            self.managed_session = self.supervisor.managed_session(
                master=self.server.target,
                start_standard_services=True
            )
            self.session = self.managed_session.__enter__()

        else:
            self.managed_session = self.supervisor.managed_session(
                start_standard_services=True
            )
            self.session = self.managed_session.__enter__()

    def close(self):
        self.managed_session.__exit__(None, None, None)
        self.supervisor.stop()
        self.default_graph.__exit__(None, None, None)

    def initialize(self, custom_getter):
        """
        Creates the TensorFlow placeholders and functions for this model. Moreover adds the internal state
        placeholders and initialization values to the model.

        Args:
            custom_getter: The `custom_getter_` object to use for `tf.make_template` when creating TensorFlow functions.
        """
        # States
        self.state_inputs = dict()
        for name, state in self.states_spec.items():
            self.state_inputs[name] = tf.placeholder(
                dtype=util.tf_dtype(state['type']),
                shape=(None,) + tuple(state['shape']),
                name=name
            )

        # Actions
        self.action_inputs = dict()
        for name, action in self.actions_spec.items():
            self.action_inputs[name] = tf.placeholder(
                dtype=util.tf_dtype(action['type']),
                shape=(None,) + tuple(action['shape']),
                name=name
            )

        # Terminal
        self.terminal_input = tf.placeholder(dtype=tf.bool, shape=(None,), name='terminal')

        # Reward
        self.reward_input = tf.placeholder(dtype=tf.float32, shape=(None,), name='reward')

        # Internal states
        self.internal_inputs = list()
        self.internal_inits = list()

        # Deterministic action flag
        self.deterministic = tf.placeholder(dtype=tf.bool, shape=(), name='deterministic')

        # Timestep and episode
        # TODO: various modes !!!
        self.timestep = tf.contrib.framework.get_or_create_global_step()  # tf.Variable(initial_value=0, trainable=False, dtype=tf.int32)
        # Problem how to record episode for MemoryAgent?
        # self.episode = tf.Variable(initial_value=0, trainable=False, dtype=tf.int32)

        # TensorFlow functions
        self.fn_discounted_cumulative_reward = tf.make_template(
            name_='discounted-cumulative-reward',
            func_=self.tf_discounted_cumulative_reward,
            custom_getter_=custom_getter
        )
        self.fn_actions_and_internals = tf.make_template(
            name_='actions-and-internals',
            func_=self.tf_actions_and_internals,
            custom_getter_=custom_getter
        )
        self.fn_loss_per_instance = tf.make_template(
            name_='loss-per-instance',
            func_=self.tf_loss_per_instance,
            custom_getter_=custom_getter
        )
        self.fn_regularization_losses = tf.make_template(
            name_='regularization-losses',
            func_=self.tf_regularization_losses,
            custom_getter_=custom_getter
        )
        self.fn_loss = tf.make_template(
            name_='loss',
            func_=self.tf_loss,
            custom_getter_=custom_getter
        )
        self.fn_optimization = tf.make_template(
            name_='optimization',
            func_=self.tf_optimization,
            custom_getter_=custom_getter
        )
        # self.fn_summarization = tf.make_template(
        #     name_='summarization',
        #     func_=self.tf_summarization,
        #     custom_getter_=custom_getter
        # )

    def get_states(self, states):
        # TODO: preprocessing could go here?
        return {name: tf.identity(input=state) for name, state in states.items()}

    def get_actions(self, actions):
        # TODO: preprocessing could go here?
        return {name: tf.identity(input=action) for name, action in actions.items()}

    def get_reward(self, states, internals, terminal, reward):
        if self.normalize_rewards:
            mean, variance = tf.nn.moments(x=reward, axes=0)
            return (reward - mean) / tf.maximum(x=variance, y=util.epsilon)
        else:
            return tf.identity(input=reward)

    def tf_discounted_cumulative_reward(self, terminal, reward, discount, final_reward=0.0):
        """
        Creates the TensorFlow operations for calculating the discounted cumulative rewards
        for a given sequence of rewards.

        Args:
            terminal: Terminal boolean tensor.
            reward: Reward tensor.
            discount: Discount factor.
            final_reward: Last reward value in the sequence.

        Returns:
            Discounted cumulative reward tensor.
        """

        # TODO: n-step cumulative reward (particularly for envs without terminal)

        def fn_scan(cumulative, reward_and_terminal):
            rew, term = reward_and_terminal
            return tf.cond(
                pred=term,
                true_fn=(lambda: rew),
                false_fn=(lambda: rew + cumulative * discount)
            )

        reward = tf.reverse(tensor=reward, axis=(0,))
        terminal = tf.reverse(tensor=terminal, axis=(0,))
        reward = tf.scan(fn=fn_scan, elems=(reward, terminal), initializer=final_reward)
        return tf.reverse(tensor=reward, axis=(0,))

    def tf_actions_and_internals(self, states, internals, deterministic):
        """
        Creates the TensorFlow operations for retrieving the actions (and posterior internal states)
        in reaction to the given input states (and prior internal states).

        Args:
            states: Dict of state tensors.
            internals: List of prior internal state tensors.
            deterministic: If true, the action is chosen deterministically.

        Returns:
            Actions and list of posterior internal state tensors.
        """
        raise NotImplementedError

    def tf_loss_per_instance(self, states, internals, actions, terminal, reward):
        """
        Creates the TensorFlow operations for calculating the loss per batch instance
        of the given input states and actions.

        Args:
            states: Dict of state tensors.
            internals: List of prior internal state tensors.
            actions: Dict of action tensors.
            terminal: Terminal boolean tensor.
            reward: Reward tensor.

        Returns:
            Loss tensor.
        """
        raise NotImplementedError

    def tf_regularization_losses(self, states, internals):
        """
        Creates the TensorFlow operations for calculating the regularization losses for the given input states.

        Args:
            states: Dict of state tensors.
            internals: List of prior internal state tensors.

        Returns:
            Dict of regularization loss tensors.
        """
        return dict()

    def tf_loss(self, states, internals, actions, terminal, reward):
        # Mean loss per instance
        loss_per_instance = self.fn_loss_per_instance(
            states=states,
            internals=internals,
            actions=actions,
            terminal=terminal,
            reward=reward
        )
        loss = tf.reduce_mean(input_tensor=loss_per_instance, axis=0)

        # Loss without regularization summary
        if 'losses' in self.summary_labels:
            summary = tf.summary.scalar(name='loss-without-regularization', tensor=loss)
            self.summaries.append(summary)

        # Regularization losses
        losses = self.fn_regularization_losses(states=states, internals=internals)
        if len(losses) > 0:
            loss += tf.add_n(inputs=list(losses.values()))

        # Total loss summary
        if 'losses' in self.summary_labels or 'total-loss' in self.summary_labels:
            summary = tf.summary.scalar(name='total-loss', tensor=loss)
            self.summaries.append(summary)

        return loss

    def get_optimizer_kwargs(self, states, internals, actions, terminal, reward):
        """
        Returns the optimizer arguments including the time, the list of variables to optimize,
        and various argument-free functions (in particular `fn_loss` returning the combined
        0-dim batch loss tensor) which the optimizer might require to perform an update step.

        Args:
            states: Dict of state tensors.
            internals: List of prior internal state tensors.
            actions: Dict of action tensors.
            terminal: Terminal boolean tensor.
            reward: Reward tensor.

        Returns:
            Loss tensor of the size of the batch.
        """
        kwargs = dict()
        kwargs['time'] = self.timestep
        kwargs['variables'] = self.get_variables()
        kwargs['fn_loss'] = (
            lambda: self.fn_loss(states=states, internals=internals, actions=actions, terminal=terminal, reward=reward)
        )
        if self.global_model is not None:
            kwargs['global_variables'] = self.global_model.get_variables()
        return kwargs

    def tf_optimization(self, states, internals, actions, terminal, reward):
        """
        Creates the TensorFlow operations for performing an optimization update step based
        on the given input states and actions batch.

        Args:
            states: Dict of state tensors.
            internals: List of prior internal state tensors.
            actions: Dict of action tensors.
            terminal: Terminal boolean tensor.
            reward: Reward tensor.

        Returns:
            The optimization operation.
        """
        if self.optimizer is None:
            return tf.no_op()
        else:
            optimizer_kwargs = self.get_optimizer_kwargs(
                states=states,
                internals=internals,
                actions=actions,
                terminal=terminal,
                reward=reward
            )
            return self.optimizer.minimize(**optimizer_kwargs)

                # if config.distributed and not config.replica_model:


                # if config.distributed and not config.replica_model:
                #     self.loss = tf.add_n(inputs=tf.losses.get_losses(scope=scope.name))
                #     local_grads_and_vars = self.optimizer.compute_gradients(loss=self.loss, var_list=self.variables)
                #     local_gradients = [grad for grad, var in local_grads_and_vars]
                #     global_gradients = list(zip(local_gradients, self.replica_model.variables))
                #     self.update_local = tf.group(*(v1.assign(v2) for v1, v2 in zip(self.variables, self.replica_model.variables)))
                #     self.optimize = tf.group(
                #         self.optimizer.apply_gradients(grads_and_vars=global_gradients),
                #         self.update_local,
                #         self.global_timestep.assign_add(tf.shape(self.reward)[0]))
                #     self.increment_global_episode = self.global_episode.assign_add(tf.count_nonzero(input_tensor=self.terminal, dtype=tf.int32))

    # def tf_summarization(self):
    #     last_summary = tf.get_variable(name='last-summary', dtype=tf.int32, initializer=(-self.summary_frequency), trainable=False)

<<<<<<< HEAD
    #     def summarize():
    #         last_summary_updated = last_summary.assign(value=self.timestep)
    #         with tf.control_dependencies(control_inputs=(last_summary_updated,)):
    #             return tf.summary.merge(inputs=self.get_summaries())

    #     do_summarize = (self.timestep - last_summary >= self.summary_frequency)
    #     return tf.cond(pred=do_summarize, true_fn=summarize, false_fn=(lambda: ''))
=======
        def summarize():
            last_summary_updated = last_summary.assign(value=self.timestep)
            with tf.control_dependencies(control_inputs=(last_summary_updated,)):
                if len(self.get_summaries()) > 0:
                    return tf.summary.merge(inputs=self.get_summaries())
                else:
                    return ''

        do_summarize = (self.timestep - last_summary >= self.summary_frequency)

        return tf.cond(pred=do_summarize, true_fn=summarize, false_fn=(lambda: ''))
>>>>>>> ac04dcf9

    def create_output_operations(self, states, internals, actions, terminal, reward, deterministic):
        """
        Calls all the relevant TensorFlow functions for this model and hence creates all the
        TensorFlow operations involved.

        Args:
            states: Dict of state tensors.
            internals: List of prior internal state tensors.
            actions: Dict of action tensors.
            terminal: Terminal boolean tensor.
            reward: Reward tensor.
            deterministic: If true, the action is chosen deterministically.
        """

        # Tensor fetched for model.act()
        increment_timestep = tf.shape(input=next(iter(states.values())), out_type=tf.int64)[0]  # Batch size
        increment_timestep = self.timestep.assign_add(delta=increment_timestep)
        with tf.control_dependencies(control_inputs=(increment_timestep,)):
            self.actions_and_internals = self.fn_actions_and_internals(
                states=states,
                internals=internals,
                deterministic=deterministic
            )

        # Tensor(s) fetched for model.update()
        self.loss_per_instance = self.fn_loss_per_instance(
            states=states,
            internals=internals,
            actions=actions,
            terminal=terminal,
            reward=reward
        )
        self.optimization = self.fn_optimization(
            states=states,
            internals=internals,
            actions=actions,
            terminal=terminal,
            reward=reward
        )

    def get_variables(self, include_non_trainable=False):
        """
        Returns the TensorFlow variables used by the model.

        Returns:
            List of variables.
        """
        model_variables = [self.all_variables[key] for key in sorted(self.all_variables)]

        if include_non_trainable:
            # optimizer variables and timestep only included if 'include_non_trainable' set
            if self.optimizer is None:
                return model_variables + [self.timestep]

            else:
                optimizer_variables = self.optimizer.get_variables()
                return model_variables + optimizer_variables + [self.timestep]

        else:
            return model_variables

    def get_summaries(self):
        """
        Returns the TensorFlow summaries reported by the model

        Returns:
            List of summaries
        """
        return self.summaries

    def reset(self):
        """
        Resets the model to its initial state.

        Returns:
            A list containing the internal states initializations.
        """
        return list(self.internal_inits)

    def act(self, states, internals, deterministic=False):
        feed_dict = {state_input: (states[name],) for name, state_input in self.state_inputs.items()}
        feed_dict.update({internal_input: (internals[n],) for n, internal_input in enumerate(self.internal_inputs)})
        feed_dict[self.deterministic] = deterministic

        actions, internals = self.session.run(fetches=self.actions_and_internals, feed_dict=feed_dict)

        actions = {name: action[0] for name, action in actions.items()}
        internals = [internal[0] for internal in internals]
        return actions, internals

    def update(self, batch, return_loss_per_instance=False):
        """Generic batch update operation for Q-learning and policy gradient algorithms.

        Args:
            batch: Batch of experiences.

        Returns:

        """
        fetches = [self.optimization]

        # Optionally fetch loss per instance
        if return_loss_per_instance:
            fetches.append(self.loss_per_instance)

        # # Periodically fetch summaries
        # if len(self.summary_labels) > 0:
        #     fetches.append(self.summarization)

        feed_dict = self.update_feed_dict(batch=batch)

        # if self.distributed:
        #     fetches.extend(self.increment_global_episode for terminal in batch['terminals'] if terminal)

        fetched = self.session.run(fetches=fetches, feed_dict=feed_dict)

        # if self.summary_writer is not None and len(self.summary_labels) > 0 and fetched[-1] != b'':
        #     self.summary_writer.add_summary(summary=fetched[-1], global_step=self.timestep)  # TODO: global_step?

        if return_loss_per_instance:
            return fetched[1]

    def update_feed_dict(self, batch):
        feed_dict = {state_input: batch['states'][name] for name, state_input in self.state_inputs.items()}
        feed_dict.update(
            {internal_input: batch['internals'][n]
                for n, internal_input in enumerate(self.internal_inputs)}
        )
        feed_dict.update(
            {action_input: batch['actions'][name]
                for name, action_input in self.action_inputs.items()}
        )
        feed_dict[self.terminal_input] = batch['terminal']
        feed_dict[self.reward_input] = batch['reward']
        return feed_dict

    def load_model(self, path):
        """
        Import model from path using tf.train.Saver.

        Args:
            path: Path to checkpoint

        Returns:

        """
        self.saver.restore(sess=self.session, save_path=path)

    def save_model(self, path, use_global_step=True):
        """
        Export model using a tf.train.Saver. Optionally append current time step as to not
        overwrite previous checkpoint file. Set to 'false' to be able to load model
        from exact path it was saved to in case of restarting program.

        Args:
            path: Model export directory
            use_global_step: Whether to append the current timestep to the checkpoint path.

        Returns:

        """
        if use_global_step:
            self.saver.save(sess=self.session, save_path=path, global_step=self.timestep)  # TODO: global_step?
        else:
            self.saver.save(sess=self.session, save_path=path)

        if self.summary_writer is not None:
            self.summary_writer.flush()<|MERGE_RESOLUTION|>--- conflicted
+++ resolved
@@ -537,46 +537,6 @@
             )
             return self.optimizer.minimize(**optimizer_kwargs)
 
-                # if config.distributed and not config.replica_model:
-
-
-                # if config.distributed and not config.replica_model:
-                #     self.loss = tf.add_n(inputs=tf.losses.get_losses(scope=scope.name))
-                #     local_grads_and_vars = self.optimizer.compute_gradients(loss=self.loss, var_list=self.variables)
-                #     local_gradients = [grad for grad, var in local_grads_and_vars]
-                #     global_gradients = list(zip(local_gradients, self.replica_model.variables))
-                #     self.update_local = tf.group(*(v1.assign(v2) for v1, v2 in zip(self.variables, self.replica_model.variables)))
-                #     self.optimize = tf.group(
-                #         self.optimizer.apply_gradients(grads_and_vars=global_gradients),
-                #         self.update_local,
-                #         self.global_timestep.assign_add(tf.shape(self.reward)[0]))
-                #     self.increment_global_episode = self.global_episode.assign_add(tf.count_nonzero(input_tensor=self.terminal, dtype=tf.int32))
-
-    # def tf_summarization(self):
-    #     last_summary = tf.get_variable(name='last-summary', dtype=tf.int32, initializer=(-self.summary_frequency), trainable=False)
-
-<<<<<<< HEAD
-    #     def summarize():
-    #         last_summary_updated = last_summary.assign(value=self.timestep)
-    #         with tf.control_dependencies(control_inputs=(last_summary_updated,)):
-    #             return tf.summary.merge(inputs=self.get_summaries())
-
-    #     do_summarize = (self.timestep - last_summary >= self.summary_frequency)
-    #     return tf.cond(pred=do_summarize, true_fn=summarize, false_fn=(lambda: ''))
-=======
-        def summarize():
-            last_summary_updated = last_summary.assign(value=self.timestep)
-            with tf.control_dependencies(control_inputs=(last_summary_updated,)):
-                if len(self.get_summaries()) > 0:
-                    return tf.summary.merge(inputs=self.get_summaries())
-                else:
-                    return ''
-
-        do_summarize = (self.timestep - last_summary >= self.summary_frequency)
-
-        return tf.cond(pred=do_summarize, true_fn=summarize, false_fn=(lambda: ''))
->>>>>>> ac04dcf9
-
     def create_output_operations(self, states, internals, actions, terminal, reward, deterministic):
         """
         Calls all the relevant TensorFlow functions for this model and hence creates all the
